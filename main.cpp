// Copyright (c) Michael M. Magruder (https://github.com/mikemag)
//
// This source code is licensed under the MIT license found in the
// LICENSE file in the root directory of this source tree.

#include <chrono>
#include <filesystem>
#include <set>
#include <unordered_set>

#include "codeword.hpp"
#include "mastermind_config.h"
#include "score.hpp"
#include "solver.hpp"
#include "solver_cpu_opt.hpp"
#include "solver_cpu_reference.hpp"
#include "solver_sets.hpp"

#ifdef __CUDACC__
#include "solver_cuda.hpp"
#endif

using namespace std;
namespace ss = solver_sets;

// Mastermind
//
// Play the game Mastermind, which is to guess a sequence of pins with different colors (the "secret") with feedback
// about how many you have guessed correctly, and how many are in the right place. This will play the game for every
// possible secret and tell us the average and maximum number of tries needed across all of them.
//
// See the README.md for more details, results, and links to more docs describing what's going on here.

#ifdef __CUDACC__
template <typename T>
using DefaultSolver = SolverCUDA<T>;
#else
template <typename T>
using DefaultSolver = SolverCPUFaster<T>;
#endif

// Config for a single game
static constexpr bool shouldPlaySingleGame = true;
template <typename T>
using SingleGameSolver = DefaultSolver<T>;
using SingleGameAlgo = Algos::Knuth;
static constexpr uint8_t singleGamePinCount = 5;    // 1-8, 4 is classic
static constexpr uint8_t singleGameColorCount = 10;  // 1-15, 6 is classic
static constexpr bool singleGameLog = true;

// Config for playing a set of games
static constexpr bool shouldPlayMultipleGames = false;
static constexpr bool shouldPlayMultipleSpecificGames = false;
template <typename T>
using MultiGameSolver = DefaultSolver<T>;
<<<<<<< HEAD
using MultiGameAlgos = ss::algo_list<Algos::Knuth, Algos::MostParts, Algos::ExpectedSize, Algos::Entropy>;
using MultiGamePins = ss::pin_counts<6>;
// mmmfixme: faster build even though these shouldn't be used??
//using MultiGameColors = ss::color_counts<2, 3, 4, 5, 6, 7, 8, 9, 10, 11, 12>;
using MultiGameColors = ss::color_counts<6>;
=======
using MultiGameAlgos = ss::algo_list<Algos::Knuth>;
using MultiGamePins = ss::pin_counts<4>;
using MultiGameColors = ss::color_counts<6>;
// using MultiGameAlgos = ss::algo_list<Algos::Knuth, Algos::MostParts, Algos::ExpectedSize, Algos::Entropy>;
// using MultiGamePins = ss::pin_counts<2, 3, 4>;
// using MultiGameColors = ss::color_counts<2, 3, 4, 5, 6, 7, 8, 9, 10, 11, 12>;
>>>>>>> 9d5337bf
static constexpr bool multiGameLog = false;
// static constexpr const char* fileTag = "_aa_7p_2-9c_8p_2-7c";
static constexpr const char* fileTag = "";

// Initial guess exploration, plays the same games as the multi game config above
static constexpr bool shouldFindBestFirstGuesses = false;
static constexpr bool shouldFindBestFirstSpecificGuesses = false;

// Misc config
static constexpr bool shouldRunTests = true;  // Run unit tests and play Knuth's game
static constexpr bool shouldWriteStratFiles = false;
static constexpr bool shouldSkipCompletedGames = false;  // Load stats in current dir and skip completed games

static constexpr auto statsFilenamePrefix = "mastermind_run_stats_";
static constexpr auto pinCountTag = "Pin Count";
static constexpr auto colorCountTag = "Color Count";
static constexpr auto strategyTag = "Strategy";
static constexpr auto solverTag = "Solver";
static constexpr auto initialGuessTag = "Initial Guess";

// Previous runs visible in the current dir
static std::unordered_set<string> previousRuns;

string buildRunKey(int pc, int cc, const string& strategy, const string& solver, const string& initialGuess) {
  stringstream k;
  k << pc << cc << strategy << solver << initialGuess;
  return k.str();
}

template <bool shouldRun>
void runUnitTests() {
  if constexpr (shouldRun) {
    // Test cases from Miyoshi
    constexpr Codeword<4, 10> testSecret(0x6684);
    bool success = true;
    success &= (testSecret.score(Codeword<4, 10>(0x5555)) == Score(0, 0));
    success &= (testSecret.score(Codeword<4, 10>(0x6666)) == Score(2, 0));
    success &= (testSecret.score(Codeword<4, 10>(0x5123)) == Score(0, 0));
    success &= (testSecret.score(Codeword<4, 10>(0x4567)) == Score(0, 2));
    success &= (testSecret.score(Codeword<4, 10>(0x4589)) == Score(1, 1));
    success &= (testSecret.score(Codeword<4, 10>(0x6755)) == Score(1, 0));
    success &= (testSecret.score(Codeword<4, 10>(0x5798)) == Score(0, 1));
    success &= (testSecret.score(Codeword<4, 10>(0x6484)) == Score(3, 0));
    success &= (testSecret.score(Codeword<4, 10>(0x6485)) == Score(2, 1));
    success &= (testSecret.score(Codeword<4, 10>(0x6884)) == Score(3, 0));
    success &= (testSecret.score(Codeword<4, 10>(0x6684)) == Score(4, 0));

    // Three extra tests to detect subtly broken scoring functions.
    success &= (testSecret.score(Codeword<4, 10>(0x8468)) == Score(0, 3));
    success &= (testSecret.score(Codeword<4, 10>(0x8866)) == Score(0, 3));
    success &= (testSecret.score(Codeword<4, 10>(0x8466)) == Score(0, 4));

    if (success) {
      printf("Tests pass\n\n");
    } else {
      printf("Some tests failed!\n");
      exit(-1);
    }
  }
}

template <typename Solver>
void validateSolutions(Solver& solver, json& validSolutions) {
  using SolverConfig = typename Solver::SolverConfig;
  using CodewordT = typename SolverConfig::CodewordT;

  if (validSolutions.contains(SolverConfig::ALGO::name)) {
    auto s = validSolutions[SolverConfig::ALGO::name];
    if (s.contains(to_string(SolverConfig::PIN_COUNT))) {
      auto p = s[to_string(SolverConfig::PIN_COUNT)];
      if (p.contains(to_string(SolverConfig::COLOR_COUNT))) {
        auto vs = p[to_string(SolverConfig::COLOR_COUNT)];
        bool valid = true;

        unsigned long long int totalTurns = vs["total_turns"];
        if (solver.getTotalTurns() != totalTurns) {
          printf("ERROR: Total turns doesn't match, expect %llu (%.4f), actual %llu (%.4f)\n", totalTurns,
                 (double)totalTurns / CodewordT::TOTAL_CODEWORDS, solver.getTotalTurns(),
                 (double)solver.getTotalTurns() / CodewordT::TOTAL_CODEWORDS);
          valid = false;
        }

        uint maxTurns = vs["max_turns"];
        if (solver.getMaxDepth() != maxTurns) {
          printf("ERROR: Max turns doesn't match, expect %u, actual %u\n", maxTurns, solver.getMaxDepth());
          valid = false;
        }

        auto printGuesses = [](const vector<uint32_t>& guesses) {
          printf("%x", guesses[0]);
          for (int i = 1; i < guesses.size(); i++) printf(", %x", guesses[i]);
        };

        vector<vector<string>> sampleGames = vs["sample_games"];
        for (vector<string>& g : sampleGames) {
          vector<uint32_t> gi(g.size());
          std::transform(g.begin(), g.end(), gi.begin(), [&](const string& s) { return stoi(s, 0, 16); });
          auto guesses = solver.getGuessesForGame(gi.back());
          if (guesses != gi) {
            printf("ERROR: Solution for secret %x, %dp%dc game, algo '%s', solver '%s', %ld moves: ", gi.back(),
                   SolverConfig::PIN_COUNT, SolverConfig::COLOR_COUNT, SolverConfig::ALGO::name, Solver::name,
                   guesses.size());
            printGuesses(guesses);
            printf(" <-- **WRONG ANSWER**, should be ");
            printGuesses(gi);
            printf("\n");
            valid = false;
          }
        }
        if (valid) {
          printf("Verified solution.\n");
        }
        return;
      }
    }
  }

  printf("Note: no saved solution to verify against.\n");
}

template <typename Solver>
void runSingleSolver(StatsRecorder& statsRecorder, json& validSolutions, uint32_t packedInitialGuess) {
  using SolverConfig = typename Solver::SolverConfig;
  using CodewordT = typename SolverConfig::CodewordT;

  if constexpr (shouldSkipCompletedGames) {
    auto runKey = buildRunKey(SolverConfig::PIN_COUNT, SolverConfig::COLOR_COUNT, SolverConfig::ALGO::name,
                              Solver::name, hexString(packedInitialGuess));
    if (auto iter = previousRuns.find(runKey); iter != previousRuns.end()) {
      printf("Skipping completed run for %dp%dc '%s', initial guess '%s', and solver '%s'.\n\n",
             SolverConfig::PIN_COUNT, SolverConfig::COLOR_COUNT, SolverConfig::ALGO::name,
             hexString(packedInitialGuess).c_str(), Solver::name);
      return;
    }
  }

  Solver solver;

  statsRecorder.newRun();

  auto now = std::chrono::system_clock::now();
  std::time_t now_time = std::chrono::system_clock::to_time_t(now);
  std::stringstream ss;
  ss << std::put_time(std::localtime(&now_time), "%FT%T%z");
  statsRecorder.add("Time", ss.str());

  printf("Playing all %d pin %d color games using algorithm '%s' and solver '%s' for every possible secret...\n",
         SolverConfig::PIN_COUNT, SolverConfig::COLOR_COUNT, SolverConfig::ALGO::name, Solver::name);

  if (solver.usesGPU() && statsRecorder.gpuInfo.hasGPU()) {
    printf("Using GPU %s\n", to_string(statsRecorder.gpuInfo.info["GPU Name"]).c_str());
  }

  statsRecorder.add(pinCountTag, (int)SolverConfig::PIN_COUNT);
  statsRecorder.add(colorCountTag, (int)SolverConfig::COLOR_COUNT);
  statsRecorder.add(strategyTag, SolverConfig::ALGO::name);
  statsRecorder.add(solverTag, Solver::name);

  cout << "Total codewords: " << commaString(CodewordT::TOTAL_CODEWORDS) << endl;
  statsRecorder.add("Total Codewords", CodewordT::TOTAL_CODEWORDS);

  cout << "Initial guess: " << CodewordT{packedInitialGuess} << endl;
  statsRecorder.add(initialGuessTag, hexString(packedInitialGuess));

  auto elapsed = solver.playAllGames(packedInitialGuess);

  double averageTurns = (double)solver.getTotalTurns() / CodewordT::TOTAL_CODEWORDS;
  printf("Average number of turns was %.4f\n", averageTurns);
  statsRecorder.add("Average Turns", averageTurns);
  cout << "Maximum number of turns over all possible secrets was " << solver.getMaxDepth() << endl;
  statsRecorder.add("Max Turns", solver.getMaxDepth());
  statsRecorder.add("Total Turns", solver.getTotalTurns());
  chrono::duration<float> elapsedS = elapsed;
  cout << "Elapsed time " << commaString(elapsedS.count()) << "s" << endl;
  statsRecorder.add("Elapsed (s)", elapsedS.count());

  // Grab a sample game to record and use as a test case. Random pick: whatever game is 42% into the list of all games.
  auto& allCodewords = SolverConfig::CodewordT::getAllCodewords();
  auto guesses = solver.getGuessesForGame(allCodewords[allCodewords.size() * 0.42].packedCodeword());
  vector<string> sampleMoves;
  std::transform(guesses.begin(), guesses.end(), std::back_inserter(sampleMoves), hexString);
  statsRecorder.add("Sample Game", json(sampleMoves));

  cout << endl;
  solver.printStats();
  solver.recordStats(statsRecorder);

  validateSolutions(solver, validSolutions);

  if (shouldWriteStratFiles) {
    solver.dump();
  }

  cout << "Done" << endl << endl;
}

// Find a unique set of initial guesses. Using different digits for the same pattern isn't useful, nor are shuffled
// patterns. For 4p6c the unique initial guesses ae 1111, 1112, 1122, 1123, 1234. Repetitions of the same pattern, such
// as 2222, 2111, 3456, 1223, etc. aren't useful as they yield the same information.
//
// This is pretty brute-force. I feel like I'm missing a clever algorithm or representation for these.
template <uint8_t p, uint8_t c>
set<uint32_t> buildInitialGuessSet() {
  set<uint32_t> initialGuessSet;
  auto& allCodewords = Codeword<p, c>::getAllCodewords();
  for (auto& codeword : allCodewords) {
    auto packed = codeword.packedCodeword();

    // Count the colors.
    vector<uint8_t> colorCounts(16, 0);
    while (packed != 0) {
      uint8_t d = packed & 0xFu;
      colorCounts[d]++;
      packed >>= 4u;
    }

    // Sort the counts in reverse. Gives us the pattern we'll use next.
    sort(begin(colorCounts), end(colorCounts), greater<>());

    if (colorCounts[0] == p) {
      // Never a good choice, so just skip it even though it is valid.
      continue;
    }

    // Form up a new codeword using the pattern in colorCounts.
    uint32_t uniquePacked = 0;
    uint8_t nextDigit = 1;
    for (auto count : colorCounts) {
      for (int i = 0; i < count; i++) {
        uniquePacked = (uniquePacked << 4u) | nextDigit;
      }
      nextDigit++;
    }

    // Toss it in a set to uniquify them
    initialGuessSet.insert(uniquePacked);

    if (colorCounts[0] == 1) {
      // Once we hit all unique digits we can stop. Subsequent codewords are guaranteed to be dups.
      break;
    }
  }

  printf("Unique initial guesses: ");
  for (auto cp : initialGuessSet) {
    printf("%x, ", cp);
  }
  printf("\n\n");

  return initialGuessSet;
}

struct PlayAllGames {
  StatsRecorder& statsRecorder;
  json& validSolutions;

  explicit PlayAllGames(StatsRecorder& sr, json& vs) : statsRecorder(sr), validSolutions(vs) {}

  template <typename Solver>
  void runSolver() {
    using SolverConfig = typename Solver::SolverConfig;
    runSingleSolver<Solver>(
        statsRecorder, validSolutions,
        SolverConfig::ALGO::template presetInitialGuess<SolverConfig::PIN_COUNT, SolverConfig::COLOR_COUNT>());
  }
};

struct PlayAllGamesWithAllInitialGuesses {
  StatsRecorder& statsRecorder;
  json& validSolutions;

  explicit PlayAllGamesWithAllInitialGuesses(StatsRecorder& sr, json& vs) : statsRecorder(sr), validSolutions(vs) {}

  template <typename Solver>
  void runSolver() {
    using SolverConfig = typename Solver::SolverConfig;
    set<uint32_t> igs = buildInitialGuessSet<SolverConfig::PIN_COUNT, SolverConfig::COLOR_COUNT>();

    for (auto ig : igs) {
      runSingleSolver<Solver>(statsRecorder, validSolutions, ig);
    }
  }
};

template <bool shouldRun>
void playSingleGame(StatsRecorder& statsRecorder, json& validSolutions) {
  if constexpr (shouldRun) {
    using gameSolver =
        SingleGameSolver<SolverConfig<singleGamePinCount, singleGameColorCount, singleGameLog, SingleGameAlgo>>;
    PlayAllGames{statsRecorder, validSolutions}.template runSolver<gameSolver>();
  }
}

template <bool shouldRun>
void playMultipleGames(StatsRecorder& statsRecorder, json& validSolutions) {
  if constexpr (shouldRun) {
    using namespace ss;
    using gameConfigs = solver_config_list<MultiGamePins, MultiGameColors, MultiGameAlgos, multiGameLog>;
    using gameSolvers = build_solvers<MultiGameSolver, gameConfigs::type>;
    run_multiple_solvers(gameSolvers::type{}, PlayAllGames(statsRecorder, validSolutions));
  }
}

template <bool shouldRun>
void playMultipleSpecificGames(StatsRecorder& statsRecorder, json& validSolutions) {
  if constexpr (shouldRun) {
    using namespace ss;
    {
      using gameConfigs =
          solver_config_list<ss::pin_counts<7>, ss::color_counts<2, 3, 4, 5, 6, 7, 8, 9>, MultiGameAlgos, multiGameLog>;
      using gameSolvers = build_solvers<MultiGameSolver, gameConfigs::type>;
      run_multiple_solvers(gameSolvers::type{}, PlayAllGames(statsRecorder, validSolutions));
    }
    {
      using gameConfigs =
          solver_config_list<ss::pin_counts<8>, ss::color_counts<2, 3, 4, 5, 6, 7>, MultiGameAlgos, multiGameLog>;
      using gameSolvers = build_solvers<MultiGameSolver, gameConfigs::type>;
      run_multiple_solvers(gameSolvers::type{}, PlayAllGames(statsRecorder, validSolutions));
    }
  }
}

template <bool shouldRun>
void playMultipleGamesWithInitialGuesses(StatsRecorder& statsRecorder, json& validSolutions) {
  if constexpr (shouldRun) {
    using namespace ss;
    using gameConfigs = solver_config_list<MultiGamePins, MultiGameColors, MultiGameAlgos, multiGameLog>;
    using gameSolvers = build_solvers<MultiGameSolver, gameConfigs::type>;
    run_multiple_solvers(gameSolvers::type{}, PlayAllGamesWithAllInitialGuesses(statsRecorder, validSolutions));
  }
}

template <bool shouldRun>
void playMultipleSpecificGamesWithInitialGuesses(StatsRecorder& statsRecorder, json& validSolutions) {
  if constexpr (shouldRun) {
    using namespace ss;
    {
      using gameConfigs =
          solver_config_list<ss::pin_counts<8>, ss::color_counts<2, 3, 4, 5, 6>, MultiGameAlgos, multiGameLog>;
      using gameSolvers = build_solvers<MultiGameSolver, gameConfigs::type>;
      run_multiple_solvers(gameSolvers::type{}, PlayAllGamesWithAllInitialGuesses(statsRecorder, validSolutions));
    }
  }
}

void readAllStats() {
  cout << "Reading existing stats files..." << endl;

  for (const auto& entry : std::filesystem::directory_iterator(".")) {
    string filename = entry.path().filename();

    if (filename.rfind(statsFilenamePrefix, 0) == 0) {
      cout << filename << endl;

      ifstream i(filename);
      std::string line;
      while (std::getline(i, line)) {
        if (line == "[" || line == "]") continue;
        if (line[0] == ',') line[0] = ' ';
        try {
          auto j = json::parse(line);

          if (j.contains("run")) {
            auto run = j["run"];
            auto runKey = buildRunKey(run[pinCountTag], run[colorCountTag], run[strategyTag], run[solverTag],
                                      run[initialGuessTag]);
            previousRuns.insert(runKey);
          }

        } catch (json::parse_error& ex) {
          // Just drop bad lines and re-do those runs.
        }
      }
    }
  }

  cout << "Done reading previous runs." << endl << endl;
}

int main(int argc, const char* argv[]) {
  runUnitTests<shouldRunTests>();

<<<<<<< HEAD
  //  readAllStats();

  {
    using TestSolver =
        SingleGameSolver<SolverConfig<singleGamePinCount, singleGameColorCount, singleGameLog, SingleGameAlgo>>;
    TestSolver testSolver;

    vector<uint32_t> zeros = {0x11111111, 0x22222222};
    vector<uint8_t> frees = {3, 4, 5, 6};
    vector<bool> isFree = {false, false, false, true, true, true, true};

    vector<uint32_t> tests = {0x1122, 0x1234, 0x1243, 0x1256, 0x1255, 0x1266,
                              0x1265, 0x4321, 0x1324, 0x3456, 0x1111, 0x3333};

    for (auto t : tests) {
      auto n = testSolver.symTransform(t, zeros, frees, isFree);
      cout << hexString(t) << " --> " << hexString(n) << endl;
    }
=======
  if constexpr (shouldSkipCompletedGames) {
    readAllStats();
>>>>>>> 9d5337bf
  }

  auto now = std::chrono::system_clock::now();
  std::time_t now_time = std::chrono::system_clock::to_time_t(now);
  stringstream fs;
  fs << statsFilenamePrefix << put_time(std::localtime(&now_time), "%Y%m%d_%H%M%S");
  auto st = std::getenv("MASTERMIND_STATS_TAG");
  if (st) {
    fs << "_" << st;
  }
  fs << fileTag << ".json";
  cout << "Will write stats to: " << fs.str() << endl << endl;
  StatsRecorder statsRecorder(fs.str());

  std::ifstream vsf("valid_solutions.json");
  json validSolutions = json::parse(vsf);

  playSingleGame<shouldPlaySingleGame>(statsRecorder, validSolutions);

  playMultipleGames<shouldPlayMultipleGames>(statsRecorder, validSolutions);
  playMultipleSpecificGames<shouldPlayMultipleSpecificGames>(statsRecorder, validSolutions);

  playMultipleGamesWithInitialGuesses<shouldFindBestFirstGuesses>(statsRecorder, validSolutions);
  playMultipleSpecificGamesWithInitialGuesses<shouldFindBestFirstSpecificGuesses>(statsRecorder, validSolutions);

  cout << "Complete." << endl;
  return 0;
}<|MERGE_RESOLUTION|>--- conflicted
+++ resolved
@@ -53,20 +53,12 @@
 static constexpr bool shouldPlayMultipleSpecificGames = false;
 template <typename T>
 using MultiGameSolver = DefaultSolver<T>;
-<<<<<<< HEAD
-using MultiGameAlgos = ss::algo_list<Algos::Knuth, Algos::MostParts, Algos::ExpectedSize, Algos::Entropy>;
-using MultiGamePins = ss::pin_counts<6>;
-// mmmfixme: faster build even though these shouldn't be used??
-//using MultiGameColors = ss::color_counts<2, 3, 4, 5, 6, 7, 8, 9, 10, 11, 12>;
-using MultiGameColors = ss::color_counts<6>;
-=======
 using MultiGameAlgos = ss::algo_list<Algos::Knuth>;
 using MultiGamePins = ss::pin_counts<4>;
 using MultiGameColors = ss::color_counts<6>;
 // using MultiGameAlgos = ss::algo_list<Algos::Knuth, Algos::MostParts, Algos::ExpectedSize, Algos::Entropy>;
 // using MultiGamePins = ss::pin_counts<2, 3, 4>;
 // using MultiGameColors = ss::color_counts<2, 3, 4, 5, 6, 7, 8, 9, 10, 11, 12>;
->>>>>>> 9d5337bf
 static constexpr bool multiGameLog = false;
 // static constexpr const char* fileTag = "_aa_7p_2-9c_8p_2-7c";
 static constexpr const char* fileTag = "";
@@ -449,29 +441,8 @@
 int main(int argc, const char* argv[]) {
   runUnitTests<shouldRunTests>();
 
-<<<<<<< HEAD
-  //  readAllStats();
-
-  {
-    using TestSolver =
-        SingleGameSolver<SolverConfig<singleGamePinCount, singleGameColorCount, singleGameLog, SingleGameAlgo>>;
-    TestSolver testSolver;
-
-    vector<uint32_t> zeros = {0x11111111, 0x22222222};
-    vector<uint8_t> frees = {3, 4, 5, 6};
-    vector<bool> isFree = {false, false, false, true, true, true, true};
-
-    vector<uint32_t> tests = {0x1122, 0x1234, 0x1243, 0x1256, 0x1255, 0x1266,
-                              0x1265, 0x4321, 0x1324, 0x3456, 0x1111, 0x3333};
-
-    for (auto t : tests) {
-      auto n = testSolver.symTransform(t, zeros, frees, isFree);
-      cout << hexString(t) << " --> " << hexString(n) << endl;
-    }
-=======
   if constexpr (shouldSkipCompletedGames) {
     readAllStats();
->>>>>>> 9d5337bf
   }
 
   auto now = std::chrono::system_clock::now();
